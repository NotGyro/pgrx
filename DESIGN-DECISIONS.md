This document attempts to describe the general design decisions `pgrx` has made as it relates to providing a Rust-y API
around Postgres internals.

## A Note from @eeeebbbbrrrr

pgrx was developed out of frustrations with developing Postgres extensions in C and SQL, specifically @ZomboDB. ZomboDB 
quickly evolved into a fairly large extension.  Roughly 25k lines of C, 8k lines of hand-written SQL, and all sorts of 
bash machinery to accommodate testing, releases, and general project maintenance.  In C, it is just too much for one 
person to manage.  I needed a hand and the Rust compiler seemed like a good coworker.

Today, ZomboDB is still about 25k lines -- but of Rust!, about 1k lines of hand-written SQL, and much less bash
machinery.  And the Rust compiler really is a good coworker.

## Prior Art

- https://github.com/jeff-davis/postgres-extension.rs
- https://github.com/bluejekyll/pg-extend-rs
- https://github.com/wasmerio/wasmer-postgres

None of these appear active today.

## Goals

pgrx' primary goal is to make Rust extension development as natural to Rust programmers as possible.  This generally 
means doing the best we can to avoid violating [the principle of least astonishment](https://en.wikipedia.org/wiki/Principle_of_least_astonishment) 
as it relates to error handling, memory management, and type conversion.

As part of this goal, pgrx tries to provide larger Rust APIs around internal Postgres APIs.  One such example is pgrx' 
safe Rust API for creating Postgres aggregate functions.  The developer implements a single trait, 
`pgrx::aggregate::Aggregate`, described in safe Rust, and pgrx handles all the code and SQL generation to expose the 
aggregate function to the SQL-level.

pgrx also provides "unsafe" access to all of Postgres' internals.  This allows developers (and pgrx itself) to directly
use internals not yet wrapped with safe Rust APIs.

The secondary goal, which is not any less important, is an SQL schema generator that programmatically generates 
extension SQL from the extension Rust sources.  Other than solving the lazy programmer problem, the schema generator 
ensures certain SQL<-->Postgres<-->Rust invariants are maintained, which includes typing for function arguments and 
return values.

Finally, pgrx wants to improve the day-to-day extension development experience.  `cargo-pgrx` is the Cargo plugin that 
does the heavy lifting of manging Postgres instances for running and testing an extension.

## Non-Goals

pgrx does not aim to present safe wrappers around Postgres internals in a one-to-one mapping.  Where it can (and so far 
has), it endeavors to wrap larger APIs that look and feel like Rust, not Postgres' version of C.  This is an 
enormous undertaking which will continue for many years.

## Rust Bindings Generation

pgrx uses [`bindgen`](https://github.com/rust-lang/rust-bindgen) to generate Rust "bindings" from Postgres' C headers.
Ultimately, Rust versions of Postgres' internal structs, typedefs, functions definitions, globals, and enums are 
generated.

The generated bindings are part of the sibling `pgrx-pg-sys` crate and are exported through `pgrx` as the `::pg_sys` 
module.  One set of bindings are generated for each supported Postgres version, and the proper one is used based on Rust 
conditional compilation feature flags.

A bit of post-processing is done to provide some developer conveniences.

First, a graph is built of all Postgres internal structs that appear to be a Postgres `Node`.  The resulting struct 
definitions are then augmented to `impl Display` (via `pg_sys::nodeToString()`) and to also`impl PgNode`, which is 
essentially a marker trait.

Additionally, pgrx auto-generates a Rust `PgBuiltInOids` enum from the set of `#define xxxOID` defines found in the
Postgres headers.

pgrx reserves the right to generate other convenience types, traits, etc in the future.  Such things may come from user
requests or from the need to ensure more robust compile-time type checking and safety guarantees.

The bindings are generated via the `build.rs` script in the `pgrx-pg-sys` crate.  As some of the Postgres header files 
are themselves machine-generated, pgrx requires its bindings be generated from these headers.  When pgrx is managing 
Postgres instances itself (via `cargo-pgrx`), it gets them from there, otherwise it can use locally installed distro
packages that include the header files.

## Error Handling

Postgres has a few different methods of raising errors -- the `ERROR`, `FATAL`, and `PANIC` levels.  `ERROR` aborts
the current transaction, `FATAL` terminates the raising backend process, and `PANIC` restarts the entire cluster.

Rust only has one: `panic!()`, and it either terminates the process, or unwinds until the nearest catch_unwind,
terminating the thread if it reaches the top, and the process if done from the thread that runs main().

pgrx, wanting to be as least surprising as possible to Rust developers, provides mechanisms for seamlessly handling
Postgres `ERROR`s and Rust `panic!()`s.  There are two concerns here.  One is that Rust developers expect proper drop 
semantics during stack unwinding.  The other is that Postgres expects the *transaction* to abort in the face of a 
recoverable error, not the entire process.

### Protecting the Rust Stack (read: lying to Postgres)

Postgres uses the POSIX `sigsetjmp` and `longjmp` functions to implement its transaction error handling machinery.
Essentially, at the point in the code where a new transaction begins, Postgres creates `sigsetjmp` point, and if an 
ERROR is raised during the transaction, Postgres `longjmp`s back to that point, taking the other branch to abort the 
transaction and perform necessary cleanup.  This means that Postgres is jumping to a stack frame from an earlier point 
in time.

Jumping across Rust stack frames is unsound at best, and completely unsafe at worst.  Specifically, doing so defeats any
Rust destructor that was planned to execute during normal stack unwinding.  The ramifications of this can vary from 
leaking memory to leaving things like reference-counted objects or locks completely unaware that they've been released.
If Rust's stack does not properly unwind, it is impossible to know the program state after `sigsetjmp`'s second return.

With this in mind, it's also important to know that any Postgres internal function is subject to raise an ERROR, causing
a `longjmp`.

To solve this, pgrx creates its own `sigsetjmp` points at each Postgres FFI boundary. As part of pgrx' machine-generated 
Rust bindings, it wraps each Postgres function, adding its own `sigsetjmp` handling prior to calling the internal 
Postgres function.  The wrapper lies and tells Postgres that if it raises an error it should `longjmp` to this 
`sigsetjmp` point instead of the one Postgres created at transaction start.  Regardless of if an ERROR is raised, pgrx 
restores Postgres' understanding of the original `sigsetjmp` point after the internal function returns.  These wrapper 
functions are what's exposed to the user, ensuring it's not possible to bypass this protection.

(as an aside, I did some quick LLVM IR callgraph analysis a few years ago and found that, indeed, nearly every Postgres
function can raise an ERROR (either directly or indirectly through its callgraph).  I don't recall the specific numbers,
but it was such a small percentage that didn't call `ereport()` that I didn't even consider adding such smarts to pgrx' 
bindings generator)

When Postgres `longjmp`s due to an ERROR during a function call made through pgrx, its wrapper function's `sigsetjmp` 
point activates and the ERROR is converted into a Rust `panic!()`.  This panic is then raised using Rust's normal panic 
machinery.  As such, the Rust stack unwinds properly, ensuring all Rust destructors are called.

After Rust's stack has unwound, the `panic!()` is handed off to `ereport()`, passing final error handling control back 
to Postgres.

This process is similar to Postgres' `PG_TRY`/`PG_CATCH` C macros.  However, it happens at *every* Rust-->Postgres 
function call boundary, allowing Rust to unwind its stack and call destructors before relinquishing control to 
Postgres.

### Protecting Postgres Transactions (read: asking Rust for help)

The above is about how to handle Postgres ERRORs when an internal Postgres function is called from Rust.  This section
talks about how to handle Rust `panic!()`s generated by a Rust function called from Postgres.

A decision was made during initial pgrx development that **all** Rust `panic!()`s will properly abort the active
Postgres transaction.  While Rust's preference is to terminate the **process**, this makes no sense in the context of a
transaction-aware database and would be quite astonishing to even the most general Postgres user.

Postgres has many places where it wants an (in Rust-speak) `extern "C"` function pointer.  Probably the most common 
place is when it calls an extension-provided function via SQL.

When the function is written in Rust, it is important to ensure that should it raise a Rust `panic!()`, the panic is 
properly converted into a regular Postgres ERROR.  Trying to propagate a Rust panic through Postgres' C stack is 
undefined behavior and even it weren't, Rust's unwind machinery  would not know how to instead `longjmp` to Postgres' 
transaction `sigsetjmp` point.

pgrx fixes this via its `#[pg_guard]` procmacro.  pgrx' `#[pg_extern]`, `#[pg_operator]`, etc macros apply `#[pg_guard]` 
automatically, so in general users don't need to think about this.  It does come up when a pgrx extension needs to 
provide Postgres with a function pointer.  For example, the "index access method API" requires a number of function 
pointers. In this case, each function needs a `#[pg_guard]` attached to it.

`#[pg_guard]` sets up a "panic boundary" using Rust's `std::panic::catch_unwind(|| ...)` facility.  This function takes 
a closure as its argument and returns a `Result`, where the `Error` variant contains the panic data.  The `Ok` variant, 
of course, contains the closure's return value if no panic was raised.

Everything executed within the `catch_unwind()` boundary adheres to proper Rust stack unwinding and destructor rules.
When it does catch a `panic!()` pgrx will then call Postgres' `ereport()` function with it.  How its handled from there
depends how deep in the stack we are between Rust and internal Postgres functions, but ultimately, at the end of the
original `#[pg_guard]`, the panic information is properly handed off to Postgres as an ERROR.

---

Together, these two error handling mechanisms allow a pgrx extension to safely raise (and survive!) runtime "errors" from 
both Rust and Postgres and "bounce" back-n-forth through either type.  Assuming `#[pg_guard]` is properly applied a call 
chain like `Postgres-->Rust-->Rust-->Rust-->Postgres-->Rust(panic!)` will properly unwind the Rust stack, call Rust 
destructors, and safely abort the active Postgres transaction. So will a call chain like 
`Postgres-->Rust-->Postgres-->Rust-->Rust-->Postgres(ERROR)`.

## Memory Allocation

Postgres uses a system it calls `MemoryContext`s to manage memory.  A `MemoryContext` lives for a certain amount of time
(not to be confused with Rust's concept of lifetimes), and typically this is no longer than the life of the current
transaction.  When Postgres decides a `MemoryContext` is no longer needed, it is freed en masse. Combined with Postgres 
transaction and error handling (described above), memory contexts serve as a simple garbage collection system, ensuring 
a transaction doesn't leak memory.

The most common context is the `CurrentMemoryContext`.  Executing code is run with `CurrenteMemoryContext` set to a 
valid context and generally doesn't need to know how long it lives.  Except more often then not, executing code needs to 
decide how long some allocated bytes live.  It's quite common for Postgres internals, and extensions, to "switch to" a
differently-lived `MemoryContext`, allocate some bytes, and switch back to the previous `CurrentMemoryContext`.
Failure to do so can result in, at least, use-after-free bugs.

Rust, on the other hand, decides **at compile time**, when allocated memory should be freed.  The Rust compiler also 
guarantees that all allocated objects are valid when they're used (barring use of `unsafe`) and aren't mutated 
concurrently.  These approaches aren't exactly compatible.

### The Rust Compiler is Smarter than You Are

Working under the premise that pgrx wants to be unsurprising to Rust developers, the only clear option is to let Rust and 
the compiler do what they do, independent of Postgres' memory context system.  Rust developers *want* the compiler to 
complain when they attempt to use memory before it's been allocated, after it's been freed, and try to concurrently
mutate it.

pgrx does not replace Rust's `GlobalAllocator`.  If it did, it would presumably use the Postgres memory context system, 
allocating against whatever `CurrentMemoryContext` happens to be.  The idea of a compiler reasoning about the lifetime 
of allocated bytes coming from a runtime allocation system that doesn't follow the same rules is not very persuasive.
Additionally, Postgres is **not** thread-safe, which includes its memory management system.  

It is a feature, however, that pgrx extensions can take advantage of Rust's excellent concurrency support, so long as 
they follow certain conditions (more on thead safety below).

The goal is that developers shouldn't need to worry about `CurrentMemoryContext` because they're not using it.  Just as 
in C, however, there are cases where allocated bytes need to live longer than the Rust compiler will allow.
Typically, this is dictated by a particular internal Postgres API.

For example, the set returning function API (SRF) requires that the "multi-call state" be allocated in a specific 
`MemoryContext`. To help with this, pgrx provides direct unsafe access to Postgres' memory context apis through the 
`pg_sys` module.  It also provides an enum-based wrapper, `PgMemoryContexts`, which exposes a safe API for working with
memory contexts, including switching Postgres to a different one.

### Who am I, why am I here?

Having two different approaches to memory allocation leads to bytes coming from one or the other.  As it relates to 
bytes/pointers provided by pgrx, the rules are fairly straightforward:

If pgrx gives or wants a...

  1. pointer (`mut *T`), it is allocated/freed by Postgres
  2. `PgBox<T>`, its pointer is allocated by Postgres but may be freed by Rust during `drop()`, depending on construction
  3. Rust reference (`&T:IntoDatum` or `&mut T:IntoDatum`), it is allocated/freed by Postgres
  4. owned `T`, it is freed by Rust but may be holding Postgres-allocated pointers which are freed during `drop()`

`PgBox<T, WhoAllocated>` is a type for managing a `palloc()`'d pointer.  That pointer could have come to life as the 
return value of an internal Postgres function, allocated directly via `palloc()`, or by `PgBox` itself.

Encoded in `PgBox`'s type is who performed the allocation -- Postgres or Rust.  When it's thought to be 
`AllocatedByPostgres`, then it is left to Postgres to free the backing pointer whenever it thinks it should (typically 
when its owning `MemoryContext` is deleted).  Only if it's thought to be `AllocatedByRust` is the backing pointer is 
freed (via `pfree()`) when the `PgBox` instance is dropped.

The `WhoAllocated` trait is a Zero Sized Type (ZST) and incurs no runtime overhead in terms of memory or branching -- 
the compiler takes care of the implementation details through monomorphization.  Additionally, `PgBox` itself is only
the size of a pointer.

Functions such as `::alloc<T>()` exist (which delegate to `palloc()`) to create a new `PgBox` wrapping a pointer to a
specific type.

The `::into_pg(self)` function will relinquish `PgBox`'s ownership of the backing pointer and simply return it, which in
turn passes responsibility of freeing the pointer to Postgres when it sees fit.

`PgBox` also provides `Deref` and `DerefMut` implementations which will, as a safety measure, raise a Postgres ERROR 
if the backing pointer is NULL.  These exist as a convenience for slightly more fluent code.

(as an aside, the `WhoAllocated` trait which determines much of `PgBox`'s behavior is poorly named.  It should be
thought of as "WhoDrops", as it doesn't matter if the user calls `palloc()` directly and provides the pointer, if
`PgBox` calls `palloc()` itself, or if it consumes a pointer provided by Postgres.  The decision it is making is if the 
backing pointer should be freed following Rust's normal drop semantics or not)

### The Path to a Longer Life

Common concerns around "who allocated what and how long does it live" are typically centered around Datums (see
below), passing pointers to internal Postgres functions, and holding on to pointers (regardless of source) for
longer than the current Rust scope or life of `CurrentMemoryContext`.

For the later case where Rust-allocated bytes need to live longer than the compiler will allow, `PgMemoryContexts.leak_and_drop_on_delete(T)`
allows the thing to be leaked (returned to the caller as `*mut T`) and later dropped when Postgres decides to delete 
(free) the `MemoryContext` to which it was leaked.  The returned pointer can be stashed somewhere and later 
re-instantiated via `PgBox::from_pg()`.

## Thread Safety

As it relates to any Postgres thing (calling a function, allocated memory, anything at all from `pgrx::*::*`), **there is 
none!**  Postgres itself is purposely not thread safe and neither is pgrx.

<<<<<<< HEAD
It's difficult (right now) to ask the Rust compiler to ensure code is not using pgx from a thread.  We have been 
discussing some ideas.  One method of enforcing thread safety is via using `!Send` types that can only be constructed
from a single thread.  However, this can be unnecessarily punishing, as this approach must enforce that a type is
only constructed on one thread, which can interfere even with constructing and using it from a single thread.  As-is,
currently, `pgx` allows things like `direct_function_call`, so that calling a function in Postgres is simply, well,
calling a function.  Making that impossible is probably an unviable ergonomics regression for the simpler case
of a Postgres extension that doesn't attempt to do multithreading.

Until then, there's one simple rule:

- Do **not** use anything from the `pgx` crate, or any Postgres allocated memory, from a thread
=======
It's difficult (right now) to ask the Rust compiler to ensure code is not using pgrx from a thread.  We have been 
discussing some ideas.  Until then, there's one simple rule:

- Do **not** use anything from the `pgrx` crate or any Postgres allocated memory from a thread
>>>>>>> eda32f79

You might be really smart and think you can sneak by doing something, but you're probably wrong.  Even if you're right,
there's no help from the Rust compiler here, which means you're wrong.

<<<<<<< HEAD
pgx does attempt to detect if a Postgres `extern "C"` function is called from a thread that isn't the main thread
and it will `panic!()` if not, but this is only a runtime check. It is not something that is inherently foolproof.
=======
pgrx does (rather, it's about to #777) detect if a Postgres `extern "C"` function is called from a thread that isn't the 
main thread and go ahead and `panic!()`, but even this isn't a fool-proof guard and is only a runtime check.
>>>>>>> eda32f79

That said, it is okay for a pgrx extension to use threads as long as they follow that one simple rule.  For example,
there's no reason why an extension can't import `rayon` and parallel sort a Vec or take advantage of its amazing
parallel iterators.  It's even fine to spawn a thread during `_PG_init()` and have it out there in the background
doing whatever it does -- so long as it's not, not even a tiny bit, trying to use anything provided by pgrx.

Rust `panic!()`s from a thread do not interface with the pgrx error handling machinery.  Whatever Rust normally does in 
that situation is what happens with pgrx -- the thread will die.

## Type Conversions

pgrx provides two traits for working with Postgres `Datum`s:  `FromDatum` and `IntoDatum`.  The former, given a `Datum`
and its "is null" flag, creates a Rust type in the form of `Option<T>`.  The latter, given a Rust type, creates the
equivalent Postgres `Datum`.

Postgres datums are either pass-by-value or pass-by-reference.  Pass-by-value types, such as a `int4` have direct 
conversions to the corresponding Rust type (`i32` in this case).  

Pass-by-reference types are detoasted and either copied into a Rust-owned type or represented as a zero-copy reference.
For example, pgrx can represent the Postgres `text` datum as either a Rust-owned `String` or a `&str`.  Similar treatment
exists for other pass-by-reference types such as `bytea` (`Vec<u8>` or `&[u8]`).

In the case of converting a datum to a Rust reference, the backing memory is allocated in `CurrentMemoryContext`.
However, pgrx knows that in some situations, it needs to be allocated elsewhere and handles this automatically.  For
example, pgrx' SRF API implementation knows to allocate function arguments of type `&T:FromDatum` in the "multi-call 
context".  Similarly, pgrx' SPI API implementation knows to allocate datums returned from statements in the parent memory 
context so that the value can outlive that specific pgrx SPI session.

When a Rust type is converted to a Datum, if it's pass-by-value, then it's a straightforward primitive cast.  When it's
pass-by-reference, the proper Postgres pointer type is allocated in the `CurrentMemoryContext` and initialized in the
way it most makes sense for that type.

pgrx represents its full understanding of a decoded datum as `Option<T>`.  This enables working with NULL values.

Notes about some special-case handling:

### TEXT/VARLENA

Rust **requires** Strings to be UTF8.  If they're not, it's undefined behavior.  pgrx assumes that `text` it receives
from Postgres **is** UTF8.  This means pgrx extensions, mainly those that do anything with text, won't necessarily work
well in non-UTF8 Postgres databases.

### Time Types

pgrx is zero-copy for Postgres' time types and can be converted to/from `u64` and `time::PrimitiveDateTime`.  Future work
will involve implementing various Rust traits to provide operations such as addition and subtraction, including with
intervals.  These will delegate to Postgres where appropriate.

### ARRAY

pgrx Array handing is, as of this writing, receiving an overhaul to correct some memory safety issues and provide, when
it can, a zero-copy view over the backing Postgres `ArrayType` instance.  Likely, pgrx' ArrayType implementation will
end up being something akin to an opaque `impl std::iter::Iterator<Item = Option<T>>`.

### NUMERIC

Numeric is being overhauled to be a zero-copy Rust type that will delegate all its math operations directly to the 
corresponding Postgres functions.  For example, `impl Add<Numeric> for Numeric` will delegate to `pg_sys::numeric_add()`.

### JSONB

Currently, JSONB support incurs the overhead of serializing to a string, and then being deserialized by `serde`. 
Perhaps a `serde::Deserialize` implementation that understands the JSONB format and allows borrows is possible.

## `cargo-pgrx` is Your Friend

Please see the [cargo-pgrx documentation](https://github.com/tcdi/pgrx/blob/master/cargo-pgrx/README.md)

## `postgrestd` Interactions

TODO:  @workingjubilee, could I get a little help?<|MERGE_RESOLUTION|>--- conflicted
+++ resolved
@@ -261,35 +261,23 @@
 As it relates to any Postgres thing (calling a function, allocated memory, anything at all from `pgrx::*::*`), **there is 
 none!**  Postgres itself is purposely not thread safe and neither is pgrx.
 
-<<<<<<< HEAD
-It's difficult (right now) to ask the Rust compiler to ensure code is not using pgx from a thread.  We have been 
+It's difficult (right now) to ask the Rust compiler to ensure code is not using pgrx from a thread.  We have been 
 discussing some ideas.  One method of enforcing thread safety is via using `!Send` types that can only be constructed
 from a single thread.  However, this can be unnecessarily punishing, as this approach must enforce that a type is
 only constructed on one thread, which can interfere even with constructing and using it from a single thread.  As-is,
-currently, `pgx` allows things like `direct_function_call`, so that calling a function in Postgres is simply, well,
+currently, `pgrx` allows things like `direct_function_call`, so that calling a function in Postgres is simply, well,
 calling a function.  Making that impossible is probably an unviable ergonomics regression for the simpler case
 of a Postgres extension that doesn't attempt to do multithreading.
 
 Until then, there's one simple rule:
 
-- Do **not** use anything from the `pgx` crate, or any Postgres allocated memory, from a thread
-=======
-It's difficult (right now) to ask the Rust compiler to ensure code is not using pgrx from a thread.  We have been 
-discussing some ideas.  Until then, there's one simple rule:
-
-- Do **not** use anything from the `pgrx` crate or any Postgres allocated memory from a thread
->>>>>>> eda32f79
+- Do **not** use anything from the `pgrx` crate, or any Postgres allocated memory, from a thread
 
 You might be really smart and think you can sneak by doing something, but you're probably wrong.  Even if you're right,
 there's no help from the Rust compiler here, which means you're wrong.
 
-<<<<<<< HEAD
-pgx does attempt to detect if a Postgres `extern "C"` function is called from a thread that isn't the main thread
+pgrx does attempt to detect if a Postgres `extern "C"` function is called from a thread that isn't the main thread
 and it will `panic!()` if not, but this is only a runtime check. It is not something that is inherently foolproof.
-=======
-pgrx does (rather, it's about to #777) detect if a Postgres `extern "C"` function is called from a thread that isn't the 
-main thread and go ahead and `panic!()`, but even this isn't a fool-proof guard and is only a runtime check.
->>>>>>> eda32f79
 
 That said, it is okay for a pgrx extension to use threads as long as they follow that one simple rule.  For example,
 there's no reason why an extension can't import `rayon` and parallel sort a Vec or take advantage of its amazing
