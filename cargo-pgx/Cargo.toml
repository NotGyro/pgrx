[package]
name = "cargo-pgx"
version = "0.5.1"
authors = ["ZomboDB, LLC <zombodb@gmail.com>"]
license = "MIT"
description = "Cargo subcommand for 'pgx' to make Postgres extension development easy"
homepage = "https://github.com/zombodb/pgx"
repository = "https://github.com/zombodb/pgx"
documentation = "https://docs.rs/cargo-pgx"
categories = ["development-tools::cargo-plugins", "command-line-utilities", "database"]
keywords = ["database", "postgres", "postgresql", "extension"]
readme = "README.md"
exclude = [ "*.png" ]
edition = "2021"

[dependencies]
atty = "0.2.14"
cargo_metadata = "0.14.2"
cargo_toml = "0.11.8"
clap = { version = "3.2.22", features = [ "env", "suggestions", "cargo", "derive" ] }
clap-cargo = { version = "0.8.0", features = [ "cargo_metadata" ] }
semver = "1.0.14"
owo-colors = { version = "3.5.0", features = [ "supports-colors" ] }
env_proxy = "0.4.1"
num_cpus = "1.13.1"
<<<<<<< HEAD
pgx-pg-config = { path = "../pgx-pg-config", version = "=0.5.0" }
pgx-utils = { path = "../pgx-utils", version = "=0.5.0", features = ["syntax-highlighting"] }
=======
pgx-pg-config = { path = "../pgx-pg-config", version = "=0.5.1" }
pgx-utils = { path = "../pgx-utils", version = "=0.5.1" }
>>>>>>> c25c605f
prettyplease = "0.1.20"
proc-macro2 = { version = "1.0.46", features = [ "span-locations" ] }
quote = "1.0.21"
rayon = "1.5.3"
regex = "1.6.0"
ureq = { version = "2.5.0", features = ["native-tls"] }
url = "2.3.1"
serde = { version = "1.0.145", features = [ "derive" ] }
serde_derive = "1.0.145"
serde-xml-rs = "0.5.1"
syn = { version = "1.0.102", features = [ "extra-traits", "full", "fold", "parsing" ] }
unescape = "0.1.0"
fork = "0.1.20"
libloading = "0.7.3"
object = "0.28.4"
once_cell = "1.15.0"
eyre = "0.6.8"
color-eyre = "0.6.2"
tracing = "0.1.37"
tracing-error = "0.2.0"
tracing-subscriber = { version = "0.3.16", features = [ "env-filter" ] }<|MERGE_RESOLUTION|>--- conflicted
+++ resolved
@@ -23,13 +23,8 @@
 owo-colors = { version = "3.5.0", features = [ "supports-colors" ] }
 env_proxy = "0.4.1"
 num_cpus = "1.13.1"
-<<<<<<< HEAD
-pgx-pg-config = { path = "../pgx-pg-config", version = "=0.5.0" }
-pgx-utils = { path = "../pgx-utils", version = "=0.5.0", features = ["syntax-highlighting"] }
-=======
 pgx-pg-config = { path = "../pgx-pg-config", version = "=0.5.1" }
-pgx-utils = { path = "../pgx-utils", version = "=0.5.1" }
->>>>>>> c25c605f
+pgx-utils = { path = "../pgx-utils", version = "=0.5.1", features = ["syntax-highlighting"] }
 prettyplease = "0.1.20"
 proc-macro2 = { version = "1.0.46", features = [ "span-locations" ] }
 quote = "1.0.21"
